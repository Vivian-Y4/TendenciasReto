--- conflicted
+++ resolved
@@ -82,24 +82,23 @@
         headers: { "x-auth-token": adminToken }
       });
 
-      if (!response.ok) {
-        const errorData = await response.json();
-        setGroupStatus(`Error al obtener votantes: ${errorData.message || response.statusText}`);
-        setGroupLoading(false);
-        return;
-      }
-
-      const data = await response.json();
-      if (!data.success || !data.voters || data.voters.length === 0) {
-        setGroupStatus(`No se encontraron votantes con wallet para la provincia ${selectedProvince}.`);
-        setGroupLoading(false);
-        return;
-      }
+        if (!response.ok) {
+          const errorData = await response.json();
+          setGroupStatus(`Error al obtener votantes: ${errorData.message || response.statusText}`);
+          setGroupLoading(false);
+          return;
+        }
+
+        const data = await response.json();
+        if (!data.success || !data.voters || data.voters.length === 0) {
+          setGroupStatus(`No se encontraron votantes con wallet para la provincia ${selectedProvince}.`);
+          setGroupLoading(false);
+          return;
+        }
 
       const votersToProcess = data.voters;
       setGroupStatus(`Votantes encontrados: ${votersToProcess.length}. Iniciando asignación...`);
 
-<<<<<<< HEAD
       if (!window.ethereum) {
         setGroupStatus("Error: Metamask no detectado.");
         setGroupLoading(false);
@@ -122,31 +121,6 @@
           failedAssignments.push({ voter: voter.firstName, error: "Dirección de wallet no encontrada." });
           failCount++;
           continue;
-=======
-        if (!response.ok) {
-          const errorText = await response.text();
-          let errorMessage = `Error: Fallo al cargar votantes (${selectedProvince}). Estado: ${response.status} (${response.statusText}).`;
-          try {
-            const errorData = JSON.parse(errorText);
-            if (errorData && errorData.message) {
-              errorMessage = errorData.message;
-            }
-          } catch (e) {
-            if (errorText && errorText.length < 100 && !errorText.trim().startsWith('<')) {
-              errorMessage += ` Respuesta: ${errorText}`;
-            }
-          }
-          setGroupStatus(errorMessage);
-          setGroupLoading(false);
-          return;
-        }
-
-        const data = await response.json();
-        if (!data.success || !data.voters || data.voters.length === 0) {
-          setGroupStatus(data.message || `No se encontraron votantes con wallet para la provincia ${selectedProvince} o la respuesta no fue exitosa.`);
-          setGroupLoading(false);
-          return;
->>>>>>> 9efb72c3
         }
 
         try {
@@ -167,12 +141,6 @@
         }
       }
 
-<<<<<<< HEAD
-      let summaryMessage = `Asignación para ${selectedProvince} completada. Éxitos: ${successCount}, Fallos: ${failCount}.`;
-      if (failedAssignments.length > 0) {
-        summaryMessage += " Detalles de fallos: " + failedAssignments.map(f => `${f.voter}: ${f.error}`).join("; ");
-        console.error("Fallos en asignación grupal:", failedAssignments);
-=======
         let summaryMessage = `Asignación para ${selectedProvince} completada. Éxitos: ${successCount}, Fallos: ${failCount}.`;
         if (failedAssignments.length > 0) {
           summaryMessage += " Detalles de fallos: " + failedAssignments.map(f => `${f.voter}: ${f.error}`).join("; ");
@@ -185,254 +153,71 @@
 
       } catch (error) {
         console.error('Error en handleGroupAssign:', error);
-        setGroupStatus(`Error en asignación grupal: ${error.message || 'Ocurrió un error inesperado.'}`);
+        setGroupStatus('Error durante la asignación grupal: ' + error.message);
       } finally {
         setGroupLoading(false);
       }
     };
-
-    const handleAssignToAllVoters = async () => {
-      setGroupStatus('');
-      setGroupLoading(true);
-
-      if (!tokenAddress) {
-        setGroupStatus("Error: La dirección del contrato de token no está configurada.");
-        setGroupLoading(false);
-        return;
-      }
-
-      if (!groupAmount) {
-        setGroupStatus("Error: Por favor, especifique una cantidad.");
-        setGroupLoading(false);
-        return;
-      }
-
-      try {
-        const adminToken = localStorage.getItem("adminToken");
-        if (!adminToken) {
-          setGroupStatus("Error: Token de administrador no encontrado. Por favor, inicie sesión de nuevo.");
-          setGroupLoading(false);
-          return;
-        }
-
-        const apiUrl = process.env.REACT_APP_API_URL || '';
-        const response = await fetch(`${apiUrl}/api/admin/voters/all-wallets`, {
-          headers: { "x-auth-token": adminToken }
-        });
-
-        if (!response.ok) {
-          const errorText = await response.text();
-          let errorMessage = `Error: Fallo al cargar todos los votantes. Estado: ${response.status} (${response.statusText}).`;
-          try {
-            const errorData = JSON.parse(errorText);
-            if (errorData && errorData.message) {
-              errorMessage = errorData.message;
-            }
-          } catch (e) {
-            if (errorText && errorText.length < 100 && !errorText.trim().startsWith('<')) {
-              errorMessage += ` Respuesta: ${errorText}`;
-            }
-          }
-          setGroupStatus(errorMessage);
-          setGroupLoading(false);
-          return;
-        }
-
-        const data = await response.json();
-        if (!data.success || !data.voters || data.voters.length === 0) {
-          setGroupStatus(data.message || 'No se encontraron votantes con wallet o la respuesta no fue exitosa.');
-          setGroupLoading(false);
-          return;
-        }
-
-        const votersToProcess = data.voters;
-        setGroupStatus(`Votantes totales con wallet encontrados: ${votersToProcess.length}. Iniciando asignación...`);
-
-        if (!window.ethereum) {
-          setGroupStatus("Error: Metamask no detectado. No se pueden realizar transferencias.");
-          setGroupLoading(false);
-          return;
-        }
-        await window.ethereum.request({ method: 'eth_requestAccounts' });
-        const provider = new ethers.providers.Web3Provider(window.ethereum);
-        const signer = provider.getSigner();
-        const tokenAbi = ["function transfer(address to, uint256 amount) public returns (bool)"];
-        const contract = new ethers.Contract(tokenAddress, tokenAbi, signer);
-
-        let successCount = 0;
-        let failCount = 0;
-        const failedAssignments = [];
-        const parsedTotalAmount = ethers.utils.parseUnits(groupAmount, 18); // Use groupAmount
-
-        for (const voter of votersToProcess) {
-          if (!voter.walletAddress) {
-            failedAssignments.push({ voter: `${voter.firstName} ${voter.lastName}`, error: "Dirección de wallet no encontrada." });
-            failCount++;
-            continue;
-          }
-          try {
-            const tx = await contract.transfer(voter.walletAddress, parsedTotalAmount);
-            await tx.wait();
-            successCount++;
-          } catch (err) {
-            failCount++;
-            const specificError = (err.reason && err.reason.includes("No autorizado para transferir"))
-              ? "No autorizado para transferir desde esta cuenta."
-              : (err.reason || err.message);
-            failedAssignments.push({ voter: `${voter.firstName} ${voter.lastName} (${voter.walletAddress})`, error: specificError });
-            if (err.reason && err.reason.includes("No autorizado para transferir")) {
-                setGroupStatus(`Error de autorización: ${specificError} Se detuvo la asignación masiva.`);
-                // break; // Optionally break
-            }
-          }
-        }
-
-        let summaryMessage = `Asignación a todos los votantes con wallet completada. Éxitos: ${successCount}, Fallos: ${failCount}.`;
-        if (failedAssignments.length > 0) {
-          summaryMessage += " Detalles de fallos: " + failedAssignments.map(f => `${f.voter}: ${f.error}`).join("; ");
-          console.error("Fallos en asignación a todos:", failedAssignments);
-        }
-        setGroupStatus(summaryMessage);
-        // setGroupAmount(''); // Optionally clear amount
-
-      } catch (error) {
-        console.error('Error en handleAssignToAllVoters:', error);
-        setGroupStatus(`Error en asignación a todos: ${error.message || 'Ocurrió un error inesperado.'}`);
-      } finally {
-        setGroupLoading(false);
->>>>>>> 9efb72c3
-      }
-
-      setGroupStatus(summaryMessage);
-    } catch (error) {
-      console.error('Error en handleGroupAssign:', error);
-      setGroupStatus('Error durante la asignación grupal: ' + error.message);
-    } finally {
-      setGroupLoading(false);
-    }
+  
+    return (
+      <div className="mb-3">
+        <h5>Asignar tokens a votante</h5>
+        <div className="d-flex mb-2">
+          <input
+            type="text"
+            className="form-control me-2"
+            placeholder="Dirección del votante"
+            value={recipient}
+            onChange={e => setRecipient(e.target.value)}
+          />
+          <input
+            type="number"
+            className="form-control me-2"
+            placeholder="Cantidad de tokens"
+            value={amount}
+            onChange={e => setAmount(e.target.value)}
+          />
+          <button className="btn btn-primary" onClick={handleAssign} disabled={loading || !recipient || !amount}>
+            {loading ? "Asignando..." : "Asignar"}
+          </button>
+        </div>
+        {status && <div className="text-info">{status}</div>}
+      </div>
+
+      <hr />
+
+      <div className="mb-3">
+        <h5>Asignar tokens por Provincia</h5>
+        <div className="d-flex mb-2">
+          <select
+            className="form-select me-2"
+            value={selectedProvince}
+            onChange={e => setSelectedProvince(e.target.value)}
+          >
+            <option value="">Seleccione provincia...</option>
+            {PROVINCES.map(province => (
+              <option key={province} value={province}>{province}</option>
+            ))}
+          </select>
+          <input
+            type="number"
+            className="form-control me-2"
+            placeholder="Cantidad por votante"
+            value={groupAmount}
+            onChange={e => setGroupAmount(e.target.value)}
+          />
+          <button
+            className="btn btn-secondary"
+            onClick={handleGroupAssign}
+            disabled={groupLoading || !selectedProvince || !groupAmount}
+          >
+            {groupLoading ? "Asignando..." : "Asignar a Provincia"}
+          </button>
+        </div>
+        {groupStatus && <div className="text-info">{groupStatus}</div>}
+      </div>
+    );
   };
-
-  return (
-    <div className="mb-3">
-      <h5>Asignar tokens a votante</h5>
-      <div className="d-flex mb-2">
-        <input
-          type="text"
-          className="form-control me-2"
-          placeholder="Dirección del votante"
-          value={recipient}
-          onChange={e => setRecipient(e.target.value)}
-        />
-        <input
-          type="number"
-          className="form-control me-2"
-          placeholder="Cantidad de tokens"
-          value={amount}
-          onChange={e => setAmount(e.target.value)}
-        />
-        <button
-          className="btn btn-primary"
-          onClick={handleAssign}
-          disabled={loading || !recipient || !amount}
-        >
-          {loading ? "Asignando..." : "Asignar"}
-        </button>
-      </div>
-      {status && <div className="text-info">{status}</div>}
-
-      <hr />
-
-<<<<<<< HEAD
-      <h5>Asignar tokens por Provincia</h5>
-      <div className="d-flex mb-2">
-        <select
-          className="form-select me-2"
-          value={selectedProvince}
-          onChange={e => setSelectedProvince(e.target.value)}
-        >
-          <option value="">Seleccione provincia...</option>
-          {PROVINCES.map(province => (
-            <option key={province} value={province}>{province}</option>
-          ))}
-        </select>
-        <input
-          type="number"
-          className="form-control me-2"
-          placeholder="Cantidad por votante"
-          value={groupAmount}
-          onChange={e => setGroupAmount(e.target.value)}
-        />
-        <button
-          className="btn btn-secondary"
-          onClick={handleGroupAssign}
-          disabled={groupLoading || !selectedProvince || !groupAmount}
-        >
-          {groupLoading ? "Asignando..." : "Asignar a Provincia"}
-        </button>
-=======
-      <div className="mb-3">
-        <h5>Asignar tokens a un Grupo de Votantes</h5>
-        {/* Shared amount input and status display */}
-        <div className="d-flex mb-2 align-items-end">
-          <div className="flex-grow-1 me-2">
-            <label htmlFor="groupAmountInput" className="form-label">Cantidad por Votante</label>
-            <input
-              id="groupAmountInput"
-              type="number"
-              className="form-control"
-              placeholder="Cantidad de tokens"
-              value={groupAmount}
-              onChange={e => setGroupAmount(e.target.value)}
-            />
-          </div>
-        </div>
-
-        <div className="mt-2 mb-2">
-          <h6 className="mb-2">Por Provincia Específica:</h6>
-          <div className="d-flex align-items-center">
-            <select
-              className="form-select me-2"
-              value={selectedProvince}
-              onChange={e => setSelectedProvince(e.target.value)}
-              style={{width: 'auto', flexGrow: 1}}
-            >
-              <option value="">Seleccione provincia...</option>
-              {PROVINCES.map(province => (
-                <option key={province} value={province}>{province}</option>
-              ))}
-            </select>
-            <button
-              className="btn btn-secondary"
-              onClick={handleGroupAssign}
-              disabled={groupLoading || !selectedProvince || !groupAmount}
-              style={{whiteSpace: 'nowrap'}}
-            >
-              {groupLoading && selectedProvince ? "Asignando..." : "Asignar a Provincia"}
-            </button>
-          </div>
-        </div>
-
-        <hr className="my-3"/>
-
-        <div className="mb-2">
-          <h6 className="mb-2">A Todos los Votantes con Wallet Registrada:</h6>
-          <div className="d-flex">
-            <button
-              className="btn btn-info"
-              onClick={handleAssignToAllVoters}
-              disabled={groupLoading || !groupAmount}
-            >
-              {groupLoading && !selectedProvince ? "Asignando..." : "Asignar a Todos con Wallet"}
-            </button>
-          </div>
-        </div>
-
-        {groupStatus && <div className="mt-2 text-info">{groupStatus}</div>}
->>>>>>> 9efb72c3
-      </div>
-      {groupStatus && <div className="text-info">{groupStatus}</div>}
-    </div>
-  );
-};
+  
 
 export default AssignTokens;