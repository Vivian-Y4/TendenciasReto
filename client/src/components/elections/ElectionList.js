--- conflicted
+++ resolved
@@ -4,6 +4,7 @@
 import { useTranslation } from 'react-i18next';
 import AuthContext from '../../context/AuthContext';
 import { formatTimestamp, isElectionActive, hasElectionEnded } from '../../utils/contractUtils';
+import { ethers } from 'ethers';
 
 const ElectionList = () => {
   const { t } = useTranslation();
@@ -16,9 +17,40 @@
     fetchElections();
   }, [contract]);
 
+  const fetchElectionsFromContract = async () => {
+    let totalElections = 0;
+    if (typeof contract.electionCount === 'function') {
+      const count = await contract.electionCount();
+      totalElections = count.toNumber();
+    } else if (typeof contract.getElectionsCount === 'function') {
+      const count = await contract.getElectionsCount();
+      totalElections = count.toNumber();
+    } else {
+      throw new Error('El contrato no expone un método de conteo de elecciones reconocido.');
+    }
+
+    const electionPromises = [];
+    for (let i = 0; i < totalElections; i++) {
+      electionPromises.push(contract.elections(i).catch(() => null));
+    }
+
+    const resolved = (await Promise.all(electionPromises)).filter(Boolean);
+
+    return resolved.map((election, index) => ({
+      id: index + 1,
+      title: election.title,
+      description: election.description ?? '',
+      startTime: election.startTime?.toNumber ? election.startTime.toNumber() : 0,
+      endTime: election.endTime?.toNumber ? election.endTime.toNumber() : 0,
+      candidateCount: election.candidateCount?.toNumber ? election.candidateCount.toNumber() : 0,
+      totalVotes: election.totalVotes?.toNumber ? election.totalVotes.toNumber() : 0,
+      isActive: election.isActive ?? isElectionActive(election)
+    }));
+  };
+
   const fetchElections = async () => {
     if (!contract) {
-      setError("El contrato no está disponible. Por favor, conecta tu billetera primero.");
+      setError('El contrato no está disponible. Por favor, conecta tu billetera primero.');
       setLoading(false);
       return;
     }
@@ -27,65 +59,32 @@
       setLoading(true);
       setError('');
 
-<<<<<<< HEAD
-      const token = localStorage.getItem('auth_token');
-      const requestHeaders = { 'Content-Type': 'application/json' };
-      if (token) {
-        requestHeaders['Authorization'] = `Bearer ${token}`;
-      }
-      
-      console.log('Fetching elections from:', `${process.env.REACT_APP_API_URL}/api/elections`);
-      const response = await fetch(`${process.env.REACT_APP_API_URL}/api/elections`, {
-        method: 'GET',
-        headers: requestHeaders
-      });
-      console.log('Response status:', response.status);
-      const data = await response.json();
-      console.log('Response data:', data);
-      
-      if (!response.ok || !data.success) {
-        // Try to get more specific error from backend if available
-        const errorMsg = data.message || (data.error && data.error.message) || 'Failed to fetch elections';
-        throw new Error(errorMsg);
-      }
-      
-      // Adjust according to backend response structure, assuming it's in data.data now
-      if (data.data && data.data.length === 0) {
-=======
-      const count = await contract.electionCount();
-      const totalElections = count.toNumber();
-      
-      if (totalElections === 0) {
->>>>>>> 422c8033
-        setElections([]);
-        setError('Aún no se han creado elecciones en la blockchain.');
-        setLoading(false);
-        return;
+      let backendElections = [];
+      try {
+        const token = localStorage.getItem('auth_token');
+        const headers = { 'Content-Type': 'application/json' };
+        if (token) headers['Authorization'] = `Bearer ${token}`;
+
+        const apiUrl = `${process.env.REACT_APP_API_URL}/api/elections`;
+        const response = await fetch(apiUrl, { method: 'GET', headers });
+        const data = await response.json();
+
+        if (response.ok && data.success && Array.isArray(data.data)) {
+          backendElections = data.data;
+        }
+      } catch (apiErr) {
+        console.warn('Fallo al obtener elecciones vía backend, se usará fallback al contrato:', apiErr.message);
       }
 
-      const electionPromises = [];
-      // Los IDs de las elecciones en el contrato van de 1 a electionCount
-      for (let i = 1; i <= totalElections; i++) {
-        electionPromises.push(contract.elections(i));
+      if (backendElections.length === 0) {
+        const contractElections = await fetchElectionsFromContract();
+        setElections(contractElections);
+      } else {
+        setElections(backendElections);
       }
-
-      const resolvedElections = await Promise.all(electionPromises);
-
-      const formattedElections = resolvedElections.map((election, index) => ({
-        id: index + 1, // El ID es el índice del bucle + 1
-        title: election.title,
-        description: election.description,
-        startTime: election.startTime.toNumber(),
-        endTime: election.endTime.toNumber(),
-        candidateCount: election.candidateCount.toNumber(),
-        totalVotes: election.totalVotes.toNumber(),
-      }));
-      
-      setElections(formattedElections);
-
-    } catch (e) {
-      console.error('Error al obtener las elecciones del contrato:', e);
-      setError('Ocurrió un error al cargar las elecciones desde la blockchain. Por favor, revisa la consola para más detalles.');
+    } catch (err) {
+      console.error('Error al cargar las elecciones:', err);
+      setError('Ocurrió un error al cargar las elecciones. Revisa la consola para más detalles.');
     } finally {
       setLoading(false);
     }
@@ -144,7 +143,7 @@
             <Card className="h-100 shadow-sm">
               <Card.Body>
                 <div className="d-flex justify-content-between align-items-start mb-2">
-                <Card.Title>{election.title || 'Untitled Election'}</Card.Title>
+                  <Card.Title>{election.title || 'Untitled Election'}</Card.Title>
                   {getStatusBadge({ startTime: election.startDate, endTime: election.endDate, status: election.status })}
                 </div>
                 <Card.Text>{election.description || 'No description available.'}</Card.Text>
@@ -160,7 +159,6 @@
               <Card.Footer className="bg-white">
                 <Button 
                   as={Link} 
-                  // Use election._id for MongoDB documents, election.id for contract-based if mixed
                   to={`/elections/${election._id || election.id}`}
                   variant="outline-primary" 
                   className="w-100"
