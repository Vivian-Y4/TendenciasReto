import React, { useState, useEffect, useContext } from 'react';
import { Container, Row, Col, Card, Badge, Button, Spinner } from 'react-bootstrap';
import { Link } from 'react-router-dom';
import { useTranslation } from 'react-i18next';
import AuthContext from '../../context/AuthContext';
import AdminContext from '../../context/AdminContext';
import { formatTimestamp, isElectionActive, hasElectionEnded } from '../../utils/contractUtils';
import { ethers } from 'ethers';

const ElectionList = () => {
  const { t } = useTranslation();
  const [elections, setElections] = useState([]);
  const [loading, setLoading] = useState(true);
  const [error, setError] = useState('');
  const { contract, userProvince } = useContext(AuthContext);
  const { isAdminAuthenticated } = useContext(AdminContext);

  useEffect(() => {
    fetchElections();
  }, [contract, userProvince]);

  const fetchElectionsFromContract = async () => {
    let totalElections = 0;
    if (typeof contract.electionCount === 'function') {
      const count = await contract.electionCount();
      totalElections = count.toNumber();
    } else if (typeof contract.getElectionsCount === 'function') {
      const count = await contract.getElectionsCount();
      totalElections = count.toNumber();
    } else {
      throw new Error('El contrato no expone un método de conteo de elecciones reconocido.');
    }

    const electionPromises = [];
    for (let i = 0; i < totalElections; i++) {
      electionPromises.push(contract.elections(i).catch(() => null));
    }

    const resolved = (await Promise.all(electionPromises)).filter(Boolean);

    return resolved.map((election, index) => ({
      id: index + 1,
      title: election.title,
      description: election.description ?? '',
      startTime: election.startTime?.toNumber ? election.startTime.toNumber() : 0,
      endTime: election.endTime?.toNumber ? election.endTime.toNumber() : 0,
      candidateCount: election.candidateCount?.toNumber ? election.candidateCount.toNumber() : 0,
      totalVotes: election.totalVotes?.toNumber ? election.totalVotes.toNumber() : 0,
      isActive: election.isActive ?? isElectionActive(election)
    }));
  };

  const fetchElections = async () => {
    // Si hay contrato conectado úsalo; de lo contrario (ej. admin sin wallet) consulta la API
    if (!contract) {
<<<<<<< HEAD
      if (!isAdminAuthenticated) {
        setError("El contrato no está disponible. Por favor, conecta tu billetera primero.");
        setLoading(false);
        return;
      }

      try {
        const apiUrl = process.env.REACT_APP_API_URL;
        const res = await fetch(`${apiUrl}/api/elections`);
        const json = await res.json();
        if (!json.success) throw new Error(json.message || 'Error obteniendo elecciones');

        const allElections = json.data || json.elections || [];
        setElections(allElections);
        return;
      } catch (apiErr) {
        console.error('Error al obtener elecciones desde la API:', apiErr);
        setError(apiErr.message || 'Error al obtener elecciones desde la API');
        setLoading(false);
        return;
      }
=======
      setError('El contrato no está disponible. Por favor, conecta tu billetera primero.');
      setLoading(false);
      return;
>>>>>>> 6262609e
    }

    try {
      setLoading(true);
      setError('');

      let backendElections = [];
      try {
        const token = localStorage.getItem('auth_token');
        const headers = { 'Content-Type': 'application/json' };
        if (token) headers['Authorization'] = `Bearer ${token}`;

        const apiUrl = `${process.env.REACT_APP_API_URL}/api/elections`;
        const response = await fetch(apiUrl, { method: 'GET', headers });
        const data = await response.json();

        if (response.ok && data.success && Array.isArray(data.data)) {
          backendElections = data.data;
        }
      } catch (apiErr) {
        console.warn('Fallo al obtener elecciones vía backend, se usará fallback al contrato:', apiErr.message);
      }

<<<<<<< HEAD
      const resolvedElections = await Promise.all(electionPromises);

      const formattedElections = resolvedElections.map((election, index) => ({
        id: index + 1, // El ID es el índice del bucle + 1
        title: election.title,
        description: election.description,
        startTime: election.startTime.toNumber(),
        endTime: election.endTime.toNumber(),
        candidateCount: election.candidateCount.toNumber(),
        totalVotes: election.totalVotes.toNumber(),
      }));

      // Filtrar elecciones: mostrar todas las presidenciales y las que coinciden con provincia
      const province = typeof userProvince === 'string' ? userProvince.trim().toLowerCase() : '';
      const filtered = formattedElections.filter((el) => {
        const isPresidential = el.title.toLowerCase().includes('presiden');
        const matchesProvince = province && (el.description || '').toLowerCase().includes(province);
        return isPresidential || matchesProvince;
      });
      setElections(filtered);

    } catch (e) {
      console.error('Error al obtener las elecciones del contrato:', e);
      setError('Ocurrió un error al cargar las elecciones desde la blockchain. Por favor, revisa la consola para más detalles.');
=======
      if (backendElections.length === 0) {
        const contractElections = await fetchElectionsFromContract();
        setElections(contractElections);
      } else {
        setElections(backendElections);
      }
    } catch (err) {
      console.error('Error al cargar las elecciones:', err);
      setError('Ocurrió un error al cargar las elecciones. Revisa la consola para más detalles.');
>>>>>>> 6262609e
    } finally {
      setLoading(false);
    }
  };

  const getStatusBadge = (election) => {
    if (isElectionActive(election)) {
      return <Badge bg="success">{t('elections.status.active')}</Badge>;
    } else if (hasElectionEnded(election)) {
      return <Badge bg="secondary">{t('elections.status.ended')}</Badge>;
    } else {
      return <Badge bg="warning">{t('elections.status.upcoming')}</Badge>;
    }
  };

  if (loading) {
    return (
      <Container className="text-center my-5">
        <Spinner animation="border" role="status" variant="primary">
          <span className="visually-hidden">Loading...</span>
        </Spinner>
        <p className="mt-3">Loading elections...</p>
      </Container>
    );
  }

  if (error) {
    return (
      <Container className="my-5">
        <div className="alert alert-danger">{error}</div>
        <Button variant="primary" onClick={fetchElections}>Retry</Button>
      </Container>
    );
  }

  if (elections.length === 0) {
    return (
      <Container className="my-5">
        <Card>
          <Card.Body className="text-center py-5">
            <i className="fas fa-info-circle fa-3x text-muted mb-3"></i>
            <h3>No Elections Available</h3>
            <p className="text-muted">There are currently no elections to display.</p>
          </Card.Body>
        </Card>
      </Container>
    );
  }

  return (
    <Container>
      <h2 className="mb-4">Available Elections</h2>
      <Row>
        {elections.map((election) => (
          <Col md={6} lg={4} className="mb-4" key={election.id}>
            <Card className="h-100 shadow-sm">
              <Card.Body>
                <div className="d-flex justify-content-between align-items-start mb-2">
                  <Card.Title>{election.title || 'Untitled Election'}</Card.Title>
                  {getStatusBadge({ startTime: election.startDate, endTime: election.endDate, status: election.status })}
                </div>
                <Card.Text>{election.description || 'No description available.'}</Card.Text>
                <div className="small text-muted mb-3">
                  <div><strong>Nivel:</strong> {election.level}</div>
                  {election.province && <div><strong>Provincia:</strong> {election.province}</div>}
                  <div><strong>Inicio:</strong> {formatTimestamp(election.startDate)}</div>
                  <div><strong>Fin:</strong> {formatTimestamp(election.endDate)}</div>
                  {/* <div><strong>Candidates:</strong> {election.candidateCount || 'N/A'}</div>
                  <div><strong>Total Votes:</strong> {election.totalVotes || 'N/A'}</div> */}
                </div>
              </Card.Body>
              <Card.Footer className="bg-white">
                <Button 
                  as={Link} 
                  to={`/elections/${election._id || election.id}`}
                  variant="outline-primary" 
                  className="w-100"
                >
                  View Details
                </Button>
              </Card.Footer>
            </Card>
          </Col>
        ))}
      </Row>
    </Container>
  );
};

export default ElectionList;<|MERGE_RESOLUTION|>--- conflicted
+++ resolved
@@ -53,9 +53,8 @@
   const fetchElections = async () => {
     // Si hay contrato conectado úsalo; de lo contrario (ej. admin sin wallet) consulta la API
     if (!contract) {
-<<<<<<< HEAD
       if (!isAdminAuthenticated) {
-        setError("El contrato no está disponible. Por favor, conecta tu billetera primero.");
+        setError('El contrato no está disponible. Por favor, conecta tu billetera primero.');
         setLoading(false);
         return;
       }
@@ -75,11 +74,6 @@
         setLoading(false);
         return;
       }
-=======
-      setError('El contrato no está disponible. Por favor, conecta tu billetera primero.');
-      setLoading(false);
-      return;
->>>>>>> 6262609e
     }
 
     try {
@@ -103,32 +97,6 @@
         console.warn('Fallo al obtener elecciones vía backend, se usará fallback al contrato:', apiErr.message);
       }
 
-<<<<<<< HEAD
-      const resolvedElections = await Promise.all(electionPromises);
-
-      const formattedElections = resolvedElections.map((election, index) => ({
-        id: index + 1, // El ID es el índice del bucle + 1
-        title: election.title,
-        description: election.description,
-        startTime: election.startTime.toNumber(),
-        endTime: election.endTime.toNumber(),
-        candidateCount: election.candidateCount.toNumber(),
-        totalVotes: election.totalVotes.toNumber(),
-      }));
-
-      // Filtrar elecciones: mostrar todas las presidenciales y las que coinciden con provincia
-      const province = typeof userProvince === 'string' ? userProvince.trim().toLowerCase() : '';
-      const filtered = formattedElections.filter((el) => {
-        const isPresidential = el.title.toLowerCase().includes('presiden');
-        const matchesProvince = province && (el.description || '').toLowerCase().includes(province);
-        return isPresidential || matchesProvince;
-      });
-      setElections(filtered);
-
-    } catch (e) {
-      console.error('Error al obtener las elecciones del contrato:', e);
-      setError('Ocurrió un error al cargar las elecciones desde la blockchain. Por favor, revisa la consola para más detalles.');
-=======
       if (backendElections.length === 0) {
         const contractElections = await fetchElectionsFromContract();
         setElections(contractElections);
@@ -138,7 +106,6 @@
     } catch (err) {
       console.error('Error al cargar las elecciones:', err);
       setError('Ocurrió un error al cargar las elecciones. Revisa la consola para más detalles.');
->>>>>>> 6262609e
     } finally {
       setLoading(false);
     }
