--- conflicted
+++ resolved
@@ -53,16 +53,12 @@
   const [isAdmin, setIsAdmin] = useState(false);
   const [provider, setProvider] = useState(null);
   const [signer, setSigner] = useState(null);
-<<<<<<< HEAD
-  const [contract, setContract] = useState(null); // This will be the ZK VotingSystem contract
-=======
   const [contract, setContract] = useState(null);
   const [tokenContract, setTokenContract] = useState(null);
   const [userProvince, setUserProvince] = useState(null);
   const [loading, setLoading] = useState(false);
   const [voterIdentifier, setVoterIdentifier] = useState(null);
   const [zkVoterIdentifier, setZkVoterIdentifier] = useState(null);
->>>>>>> a9285aba
   const [userProvince, setUserProvince] = useState(null);
   const [zkVoterIdentifier, setZkVoterIdentifier] = useState(null); // Use a distinct name for ZK ID
   const [tokenContract, setTokenContract] = useState(null); // Keep if other token interactions exist
@@ -262,12 +258,8 @@
       userAddress,
       userName,
       isAdmin,
-<<<<<<< HEAD
+      userProvince,
       // login, // login function removed, handleLoginSuccess is the primary flow
-=======
-      userProvince,
-      login,
->>>>>>> a9285aba
       logout,
       provider,
       signer,
